/*
Package grove implements an on-disk storage format for arbor forest
nodes. This hierarchical storage format is called a "grove", and
the management type implemented by this package satisfies the
forest.Store interface.

Note: this package is not yet complete.
*/
package grove

import (
	"errors"
	"fmt"
	"io"
	"io/ioutil"
	"os"
	"path/filepath"

	"git.sr.ht/~whereswaldon/forest-go"
	"git.sr.ht/~whereswaldon/forest-go/fields"
)

// File represents a type that supports file-like operations. *os.File
// implements this interface, and will likely be used most of the time.
// This interface exists mostly to simply testing.
type File interface {
	io.ReadWriteCloser
	Name() string
}

// FS represents a type that acts as a filesystem. It can create and
// open files at specific paths
type FS interface {
	Open(path string) (File, error)
	Create(path string) (File, error)
	OpenFile(path string, flag int, perm os.FileMode) (File, error)
}

// RelativeFS is a file system that acts relative to a specific path
type RelativeFS struct {
	Root string
}

// ensure RelativeFS satisfies the FS interface
var _ FS = RelativeFS{}

func (r RelativeFS) resolve(path string) string {
	return filepath.Join(r.Root, path)
}

// Open opens the given path as an absolute path relative to the root
// of the RelativeFS
func (r RelativeFS) Open(path string) (File, error) {
	return os.Open(r.resolve(path))
}

// Create makes the given path as an absolute path relative to the root
// of the RelativeFS
func (r RelativeFS) Create(path string) (File, error) {
	return os.Create(r.resolve(path))
}

// OpenFile opens the given path as an absolute path relative to the root
// of the RelativeFS
func (r RelativeFS) OpenFile(path string, flag int, perm os.FileMode) (File, error) {
	return os.OpenFile(r.resolve(path), flag, perm)
}

// Grove is an on-disk store for arbor forest nodes.
type Grove struct {
	FS
}

// New constructs a Grove that stores nodes in a hierarchy rooted at
// the given path.
func New(root string) (*Grove, error) {
	return NewWithFS(RelativeFS{root})
}

// NewWithFS constructs a Grove using the given FS implementation to
// access its nodes. This is primarily useful for testing.
func NewWithFS(fs FS) (*Grove, error) {
	if fs == nil {
		return nil, fmt.Errorf("fs cannot be nil")
	}
	return &Grove{
		FS: fs,
	}, nil
}

// Get searches the grove for a node with the given id. It returns the node if it was
// found, a boolean indicating whether it was found, and an error (if there was a
// problem searching for the node).
// The returned `present` will never be true unless the returned `node` holds an
// actual node struct. If the file holding a node exists on disk but was unable
// to be opened, read, or parsed, `present` will still be false.
func (g *Grove) Get(nodeID *fields.QualifiedHash) (node forest.Node, present bool, err error) {
	filename := nodeID.String()
	file, err := g.Open(filename)
	// if the file doesn't exist, just return false with no error
	if errors.Is(err, os.ErrNotExist) {
		return nil, false, nil
	}
	// if it's some other error, wrap it and return
	if err != nil {
		return nil, false, fmt.Errorf("failed opening node file \"%s\": %w", filename, err)
	}
	b, err := ioutil.ReadAll(file)
	if err != nil {
		return nil, false, fmt.Errorf("failed reading bytes from \"%s\": %w", filename, err)
	}
	node, err = forest.UnmarshalBinaryNode(b)
	if err != nil {
		return nil, false, fmt.Errorf("failed unmarshalling node from \"%s\": %w", filename, err)
	}
	return node, true, nil
}

<<<<<<< HEAD
// GetIdentity returns an Identity node with the given ID (if it is present
// in the grove). This operation may be faster than using Get, as the grove
// may be able to do less search work when it knows the type of node you're
// looking for in advance.
//
// BUG(whereswaldon): The current implementation may return nodes of the
// wrong NodeType if they match the provided ID
func (g *Grove) GetIdentity(id *fields.QualifiedHash) (forest.Node, bool, error) {
	// this naiive implementation is not efficient, but works as a short-term
	// thing.
	//
	// TODO: change the on-disk representation so that operations like this can
	// be fast (store different node types in different directories, etc...)
	return g.Get(id)
}

// GetCommunity returns an Community node with the given ID (if it is present
// in the grove). This operation may be faster than using Get, as the grove
// may be able to do less search work when it knows the type of node you're
// looking for in advance.
//
// BUG(whereswaldon): The current implementation may return nodes of the
// wrong NodeType if they match the provided ID
func (g *Grove) GetCommunity(id *fields.QualifiedHash) (forest.Node, bool, error) {
	// this naiive implementation is not efficient, but works as a short-term
	// thing.
	//
	// TODO: change the on-disk representation so that operations like this can
	// be fast (store different node types in different directories, etc...)
	return g.Get(id)
}

// GetConversation returns an Conversation node with the given ID (if it is present
// in the grove). This operation may be faster than using Get, as the grove
// may be able to do less search work when it knows the type of node you're
// looking for and its parent node in advance.
//
// BUG(whereswaldon): The current implementation may return nodes of the
// wrong NodeType if they match the provided ID
func (g *Grove) GetConversation(communityID, conversationID *fields.QualifiedHash) (forest.Node, bool, error) {
	// this naiive implementation is not efficient, but works as a short-term
	// thing.
	//
	// TODO: change the on-disk representation so that operations like this can
	// be fast (store different node types in different directories, etc...)
	return g.Get(conversationID)
}

// GetReply returns an Reply node with the given ID (if it is present
// in the grove). This operation may be faster than using Get, as the grove
// may be able to do less search work when it knows the type of node you're
// looking for and its parent community and conversation node in advance.
//
// BUG(whereswaldon): The current implementation may return nodes of the
// wrong NodeType if they match the provided ID
func (g *Grove) GetReply(communityID, conversationID, replyID *fields.QualifiedHash) (forest.Node, bool, error) {
	// this naiive implementation is not efficient, but works as a short-term
	// thing.
	//
	// TODO: change the on-disk representation so that operations like this can
	// be fast (store different node types in different directories, etc...)
	return g.Get(replyID)
=======
// CopyInto copies all nodes from the store into the provided store.
//
// BUG(whereswaldon): this method is not yet implemented. It requires
// more extensive file manipulation than other Grove methods (listing
// directory contents) and has therefore been deprioritized in favor
// of the functionality that can be implemented simply. However, it is
// implementable, and should be done as soon as is feasible.
func (g *Grove) CopyInto(other forest.Store) error {
	return fmt.Errorf("method CopyInto() is not currently implemented on Grove")
>>>>>>> dbae0701
}<|MERGE_RESOLUTION|>--- conflicted
+++ resolved
@@ -116,7 +116,6 @@
 	return node, true, nil
 }
 
-<<<<<<< HEAD
 // GetIdentity returns an Identity node with the given ID (if it is present
 // in the grove). This operation may be faster than using Get, as the grove
 // may be able to do less search work when it knows the type of node you're
@@ -179,7 +178,8 @@
 	// TODO: change the on-disk representation so that operations like this can
 	// be fast (store different node types in different directories, etc...)
 	return g.Get(replyID)
-=======
+}
+
 // CopyInto copies all nodes from the store into the provided store.
 //
 // BUG(whereswaldon): this method is not yet implemented. It requires
@@ -189,5 +189,4 @@
 // implementable, and should be done as soon as is feasible.
 func (g *Grove) CopyInto(other forest.Store) error {
 	return fmt.Errorf("method CopyInto() is not currently implemented on Grove")
->>>>>>> dbae0701
 }